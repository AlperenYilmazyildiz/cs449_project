--- conflicted
+++ resolved
@@ -7,11 +7,7 @@
     size:[0.1, 0.4, 0.01], 
     color:[0 0 0],
     joint: transXYPhi,
-<<<<<<< HEAD
-    limits: [-20,20,-20,20,-4,4],
-=======
     limits: [-8,8,-8,8,-4,4],
->>>>>>> 9e88f985
     contact: 1
 }
 
@@ -20,12 +16,8 @@
     shape:box, 
     mass:0.1, 
     size:[0.1, 0.4, 0.2], 
-<<<<<<< HEAD
-    color:[0 1 0]
-=======
     color:[0 1 0],
     contact: 1
->>>>>>> 9e88f985
 }
 
 robot_marker (robot_body): {
