--- conflicted
+++ resolved
@@ -151,17 +151,12 @@
     Q: "t(0 0 0.14) d(0 0 0 0)", 
     shape:box, 
     size:[0.9, 0.39, 0.28], 
-<<<<<<< HEAD
-    mass:1, 
-=======
     mass:0.0001, 
->>>>>>> 9e88f985
     color:[0.2, 0.2, 0.2, 0.3], 
     contact: 1 
 }
 mesh1(car1): { 
     Q: "t(0.0835 -0.205 -0.39) d(0 0 0 0)", 
-<<<<<<< HEAD
     shape:mesh, 
     mesh:"files/Mustang.stl", 
     color:[1 0 0], 
@@ -173,7 +168,7 @@
     Q: "t(0 0 0.14) d(180 0 0 1)", 
     shape:box, 
     size:[0.9, 0.39, 0.28], 
-    mass:1, 
+    mass:0.0001,
     color:[0.2, 0.2, 0.2, 0.3], 
     contact: 1 
 }
@@ -195,7 +190,7 @@
     Q: "t(0 0 0.14) d(0 0 0 0)", 
     shape:box, 
     size:[0.9, 0.39, 0.28], 
-    mass:1, 
+    mass:0.0001,
     color:[0.2, 0.2, 0.2, 0.3], 
     contact: 1 
 }
@@ -212,7 +207,7 @@
     Q: "t(0 0 0.14) d(0 0 0 0)", 
     shape:box, 
     size:[0.9, 0.39, 0.28], 
-    mass:1, 
+    mass:0.0001,
     color:[0.2, 0.2, 0.2, 0.3], 
     contact: 1 
 }
@@ -220,66 +215,6 @@
     Q: "t(0.0835 -0.205 -0.39) d(0 0 0 0)", 
     shape:mesh, 
     mesh:"files/Mustang.stl", 
-=======
-    shape:mesh, 
-    mesh:"files/Mustang.stl", 
-    color:[1 0 0], 
-    meshscale=.0009
-}
-
-# Car 2 [-0.2   2.5   0.19]
-car2(drop_point_2): { 
-    Q: "t(0 0 0.14) d(180 0 0 1)", 
-    shape:box, 
-    size:[0.9, 0.39, 0.28], 
-    mass:0.0001,
-    color:[0.2, 0.2, 0.2, 0.3], 
-    contact: 1 
-}
-mesh2(car2): { 
-    Q: "t(0.0835 -0.205 -0.39) d(0 0 0 0)", 
-    shape:mesh, 
-    mesh:"files/Mustang.stl", 
-    color:[1 0 0], 
-    meshscale=.0009
-}
-marker(car2): {
-    Q: "t(0 0 0.5)",
-    shape: marker,
-    size: [0.3]
-}
-
-# Car 3
-car3(parking_space_22): { 
-    Q: "t(0 0 0.14) d(0 0 0 0)", 
-    shape:box, 
-    size:[0.9, 0.39, 0.28], 
-    mass:0.0001,
-    color:[0.2, 0.2, 0.2, 0.3], 
-    contact: 1 
-}
-mesh3(car3): { 
-    Q: "t(0.0835 -0.205 -0.39) d(0 0 0 0)", 
-    shape:mesh, 
-    mesh:"files/Mustang.stl", 
-    color:[1 0 0], 
-    meshscale=.0009
-}
-
-# Car 4 
-car4(parking_space_2): { 
-    Q: "t(0 0 0.14) d(0 0 0 0)", 
-    shape:box, 
-    size:[0.9, 0.39, 0.28], 
-    mass:0.0001,
-    color:[0.2, 0.2, 0.2, 0.3], 
-    contact: 1 
-}
-mesh4(car4): { 
-    Q: "t(0.0835 -0.205 -0.39) d(0 0 0 0)", 
-    shape:mesh, 
-    mesh:"files/Mustang.stl", 
->>>>>>> 9e88f985
     color:[1 0 0], 
     meshscale=.0009
 }
